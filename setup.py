from setuptools import setup, find_packages


VERSION = "2.2.2"


def readme():
    with open("README.rst", encoding="utf-8") as f:
        return f.read()


setup(
    name="text2num",
    version=VERSION,
    description="Parse and convert numbers written in French, Spanish, English or Portuguese into their digit representation.",
    long_description=readme(),
    classifiers=[
        "Development Status :: 5 - Production/Stable",
        "License :: OSI Approved :: MIT License",
        "Programming Language :: Python :: 3.6",
        "Topic :: Text Processing :: Linguistic",
        "Topic :: Text Processing :: Filters",
        "Natural Language :: French",
        "Natural Language :: English",
        "Natural Language :: Spanish",
<<<<<<< HEAD
        "Natural Language :: Portuguese"
=======
		"Natural Language :: German"
>>>>>>> 25f65456
    ],
    keywords="French, Spanish, English and Portuguese NLP words-to-numbers",
    url="https://github.com/allo-media/text2num",
    author="Allo-Media",
    author_email="contact@allo-media.fr",
    license="MIT",
    packages=find_packages(),
    python_requires=">=3.6",
    test_suite="tests",
    include_package_data=True,
    zip_safe=False,
)<|MERGE_RESOLUTION|>--- conflicted
+++ resolved
@@ -12,7 +12,7 @@
 setup(
     name="text2num",
     version=VERSION,
-    description="Parse and convert numbers written in French, Spanish, English or Portuguese into their digit representation.",
+    description="Parse and convert numbers written in French, Spanish, English, Portuguese or German into their digit representation.",
     long_description=readme(),
     classifiers=[
         "Development Status :: 5 - Production/Stable",
@@ -23,13 +23,10 @@
         "Natural Language :: French",
         "Natural Language :: English",
         "Natural Language :: Spanish",
-<<<<<<< HEAD
-        "Natural Language :: Portuguese"
-=======
-		"Natural Language :: German"
->>>>>>> 25f65456
+        "Natural Language :: Portuguese",
+        "Natural Language :: German"
     ],
-    keywords="French, Spanish, English and Portuguese NLP words-to-numbers",
+    keywords="French Spanish English Portuguese German NLP words-to-numbers",
     url="https://github.com/allo-media/text2num",
     author="Allo-Media",
     author_email="contact@allo-media.fr",

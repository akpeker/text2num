--- conflicted
+++ resolved
@@ -26,8 +26,6 @@
 
 from .lang import LANG
 from .parsers import WordStreamValueParser, WordToDigitParser, WordStreamValueParserGerman
-
-import logging
 
 from text_to_num.lang.portuguese import OrdinalsMerger
 
@@ -79,56 +77,19 @@
     tokens = list(dropwhile(lambda x: x in language.ZERO, text.split()))
     if not all(num_parser.push(word, ahead) for word, ahead in look_ahead(tokens)):
         raise ValueError("invalid literal for text2num: {}".format(repr(text)))
-            
     return num_parser.value
 
 
 def alpha2digit(text: str, lang: str, relaxed: bool = False, signed: bool = True) -> str:
     """Return the text of ``text`` with all the ``lang`` spelled numbers converted to digits.
     Takes care of punctuation.
-	
-	THIS IS STILL IN DEVELOOPMENT FOR GERMAN LANGUAGE
-	
     Set ``relaxed`` to True if you want to accept some disjoint numbers as compounds.
     Set ``signed`` to False if you don't want to produce signed numbers, that is, for example,
     if you prefer to get « moins 2 » instead of « -2 ».
-
     """
-<<<<<<< HEAD
     if lang not in LANG.keys():
         raise Exception("Language not supported")
-    language = LANG[lang]
-    segments = re.split(r"\s*[\.,;\(\)…\[\]:!\?]+\s*", text)
-    punct = re.findall(r"\s*[\.,;\(\)…\[\]:!\?]+\s*", text)
-    if len(punct) < len(segments):
-        punct.append("")
-    out_segments: List[str] = []
-    for segment, sep in zip(segments, punct):
-        tokens = segment.split()
-        num_builder = WordToDigitParser(language, relaxed=relaxed, signed=signed)
-        in_number = False
-        out_tokens: List[str] = []
-        for word, ahead in look_ahead(tokens):
-            if num_builder.push(word.lower(), ahead and ahead.lower()):
-                in_number = True
-            elif in_number:
-                out_tokens.append(num_builder.value)
-                num_builder = WordToDigitParser(language, relaxed=relaxed, signed=signed)
-                in_number = num_builder.push(word.lower(), ahead and ahead.lower())
-            if not in_number:
-                out_tokens.append(word)
-        # End of segment
-        num_builder.close()
-        if num_builder.value:
-            out_tokens.append(num_builder.value)
-        out_segments.append(" ".join(out_tokens))
-        out_segments.append(sep)
-    text = "".join(out_segments)
-    if lang == 'pt' and USE_PT_ORDINALS_MERGER:
-        text = omg.merge_compound_ordinals_pt(text)
-    return text
-=======
-    
+
     if lang == "de":
         language = LANG[lang]
         segments = re.split(r"\s*[\.,;\(\)…\[\]:!\?]+\s*", text)
@@ -191,32 +152,34 @@
         
         
         return "".join(out_segments)
-    else:
-        language = LANG[lang]
-        segments = re.split(r"\s*[\.,;\(\)…\[\]:!\?]+\s*", text)
-        punct = re.findall(r"\s*[\.,;\(\)…\[\]:!\?]+\s*", text)
-        if len(punct) < len(segments):
-            punct.append("")
-        out_segments: List[str] = []
-        for segment, sep in zip(segments, punct):
-            tokens = segment.split()
-            num_builder = WordToDigitParser(language, relaxed=relaxed, signed=signed)
-            in_number = False
-            out_tokens: List[str] = []
-            for word, ahead in look_ahead(tokens):
-                if num_builder.push(word.lower(), ahead and ahead.lower()):
-                    in_number = True
-                elif in_number:
-                    out_tokens.append(num_builder.value)
-                    num_builder = WordToDigitParser(language, relaxed=relaxed)
-                    in_number = num_builder.push(word.lower(), ahead and ahead.lower())
-                if not in_number:
-                    out_tokens.append(word)
-            # End of segment
-            num_builder.close()
-            if num_builder.value:
+
+    language = LANG[lang]
+    segments = re.split(r"\s*[\.,;\(\)…\[\]:!\?]+\s*", text)
+    punct = re.findall(r"\s*[\.,;\(\)…\[\]:!\?]+\s*", text)
+    if len(punct) < len(segments):
+        punct.append("")
+    out_segments: List[str] = []
+    for segment, sep in zip(segments, punct):
+        tokens = segment.split()
+        num_builder = WordToDigitParser(language, relaxed=relaxed, signed=signed)
+        in_number = False
+        out_tokens: List[str] = []
+        for word, ahead in look_ahead(tokens):
+            if num_builder.push(word.lower(), ahead and ahead.lower()):
+                in_number = True
+            elif in_number:
                 out_tokens.append(num_builder.value)
-            out_segments.append(" ".join(out_tokens))
-            out_segments.append(sep)
-        return "".join(out_segments)
->>>>>>> 25f65456
+                num_builder = WordToDigitParser(language, relaxed=relaxed, signed=signed)
+                in_number = num_builder.push(word.lower(), ahead and ahead.lower())
+            if not in_number:
+                out_tokens.append(word)
+        # End of segment
+        num_builder.close()
+        if num_builder.value:
+            out_tokens.append(num_builder.value)
+        out_segments.append(" ".join(out_tokens))
+        out_segments.append(sep)
+    text = "".join(out_segments)
+    if lang == 'pt' and USE_PT_ORDINALS_MERGER:
+        text = omg.merge_compound_ordinals_pt(text)
+    return text
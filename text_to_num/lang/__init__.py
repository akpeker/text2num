# MIT License

# Copyright (c) 2018-2019 Groupe Allo-Media

# Permission is hereby granted, free of charge, to any person obtaining a copy
# of this software and associated documentation files (the "Software"), to deal
# in the Software without restriction, including without limitation the rights
# to use, copy, modify, merge, publish, distribute, sublicense, and/or sell
# copies of the Software, and to permit persons to whom the Software is
# furnished to do so, subject to the following conditions:

# The above copyright notice and this permission notice shall be included in all
# copies or substantial portions of the Software.

# THE SOFTWARE IS PROVIDED "AS IS", WITHOUT WARRANTY OF ANY KIND, EXPRESS OR
# IMPLIED, INCLUDING BUT NOT LIMITED TO THE WARRANTIES OF MERCHANTABILITY,
# FITNESS FOR A PARTICULAR PURPOSE AND NONINFRINGEMENT. IN NO EVENT SHALL THE
# AUTHORS OR COPYRIGHT HOLDERS BE LIABLE FOR ANY CLAIM, DAMAGES OR OTHER
# LIABILITY, WHETHER IN AN ACTION OF CONTRACT, TORT OR OTHERWISE, ARISING FROM,
# OUT OF OR IN CONNECTION WITH THE SOFTWARE OR THE USE OR OTHER DEALINGS IN THE
# SOFTWARE.

"""
Language support.
"""

from .base import Language  # noqa: F401
from .french import French
from .english import English
from .spanish import Spanish
<<<<<<< HEAD
from .portuguese import Portuguese

LANG = {"fr": French(), "en": English(), "es": Spanish(), "pt": Portuguese()}
=======
from .german import German


LANG = {"fr": French(), "en": English(), "es": Spanish(), "de": German()}
>>>>>>> 25f65456
<|MERGE_RESOLUTION|>--- conflicted
+++ resolved
@@ -28,13 +28,7 @@
 from .french import French
 from .english import English
 from .spanish import Spanish
-<<<<<<< HEAD
 from .portuguese import Portuguese
-
-LANG = {"fr": French(), "en": English(), "es": Spanish(), "pt": Portuguese()}
-=======
 from .german import German
 
-
-LANG = {"fr": French(), "en": English(), "es": Spanish(), "de": German()}
->>>>>>> 25f65456
+LANG = {"fr": French(), "en": English(), "es": Spanish(), "pt": Portuguese(), "de": German()}
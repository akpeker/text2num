# MIT License

# Copyright (c) 2018-2019 Groupe Allo-Media

# Permission is hereby granted, free of charge, to any person obtaining a copy
# of this software and associated documentation files (the "Software"), to deal
# in the Software without restriction, including without limitation the rights
# to use, copy, modify, merge, publish, distribute, sublicense, and/or sell
# copies of the Software, and to permit persons to whom the Software is
# furnished to do so, subject to the following conditions:

# The above copyright notice and this permission notice shall be included in all
# copies or substantial portions of the Software.

# THE SOFTWARE IS PROVIDED "AS IS", WITHOUT WARRANTY OF ANY KIND, EXPRESS OR
# IMPLIED, INCLUDING BUT NOT LIMITED TO THE WARRANTIES OF MERCHANTABILITY,
# FITNESS FOR A PARTICULAR PURPOSE AND NONINFRINGEMENT. IN NO EVENT SHALL THE
# AUTHORS OR COPYRIGHT HOLDERS BE LIABLE FOR ANY CLAIM, DAMAGES OR OTHER
# LIABILITY, WHETHER IN AN ACTION OF CONTRACT, TORT OR OTHERWISE, ARISING FROM,
# OUT OF OR IN CONNECTION WITH THE SOFTWARE OR THE USE OR OTHER DEALINGS IN THE
# SOFTWARE.

import re
from typing import Dict, Optional, Set, Tuple, List

from .base import Language

#
# CONSTANTS
# Built once on import.
#

# Those words multiplies lesser numbers (see Rules)
# Exception: "(de) milliards" that can multiply bigger numbers ("milliards de milliards")
MULTIPLIERS = {
    "mil": 10 ** 3,
    "milhar": 10 ** 3,
    "milhares": 10 ** 3,
    "milhao": 10 ** 6,
    "milhão": 10 ** 6,
    "milhoes": 10 ** 6,
    "milhões": 10 ** 6,
    "bilhao": 10 ** 9,
    "bilhão": 10 ** 9,
    "bilhoes": 10 ** 9,
    "bilhões": 10 ** 9,
    "trilhao": 10 ** 12,
    "trilhão": 10 ** 12,
    "trilhoes": 10 ** 12,
    "trilhões": 10 ** 12,
}


# Units are terminals (see Rules)
UNITS: Dict[str, int] = {
    word: value
    for value, word in enumerate(
        "um dois três quatro cinco seis sete oito nove".split(), 1
    )
}
# Unit variants
UNITS["uma"] = 1
UNITS["duas"] = 2
<<<<<<< HEAD
UNITS["tres"] = 3
=======
UNITS["tres"] = 2
>>>>>>> e3fa659c

# Single tens are terminals (see Rules)
# exact find
STENS: Dict[str, int] = {
    word: value
    for value, word in enumerate(
        "dez onze doze treze quatorze quinze dezasseis dezassete dezoito dezanove".split(),
        10,
    )
}
STENS["catorze"] = 14
STENS["dezesseis"] = 16
STENS["dezessete"] = 17
STENS["dezenove"] = 19

# Stens variants
UNITS["catorze"] = 14
UNITS["dezesseis"] = 16
UNITS["dezessete"] = 17
UNITS["dezenove"] = 19

# Ten multiples
# Ten multiples may be followed by a unit only;
# the number is the multiplier of the first token
MTENS: Dict[str, int] = {
    word: value * 10
    for value, word in enumerate(
        "vinte trinta quarenta cinquenta sessenta setenta oitenta noventa".split(), 2
    )
}

# Ten multiples that can be combined with STENS
MTENS_WSTENS: Set[str] = set()

HUNDRED = {
    "cem": 100,
    "centena": 100,
    "cento": 100,
    "centenas": 100,
    "duzentos": 200,
    "duzentas": 200,
    "trezentos": 300,
    "trezentas": 300,
    "quatrocentos": 400,
    "quatrocentas": 400,
    "quinhentos": 500,
    "quinhentas": 500,
    "seiscentos": 600,
    "seiscentas": 600,
    "setecentos": 700,
    "setecentas": 700,
    "oitocentos": 800,
    "oitocentas": 800,
    "novecentos": 900,
    "novecentas": 900,
}

# Composites are tens already composed with terminals in one word.
# Composites are terminals.

COMPOSITES: Dict[str, int] = {}

# All number words
NUMBERS = MULTIPLIERS.copy()
NUMBERS.update(UNITS)
NUMBERS.update(STENS)
NUMBERS.update(MTENS)
NUMBERS.update(HUNDRED)
NUMBERS.update(COMPOSITES)


class Portuguese(Language):

    ISO_CODE = "pt"
    MULTIPLIERS = MULTIPLIERS
    UNITS = UNITS
    STENS = STENS
    MTENS = MTENS
    MTENS_WSTENS = MTENS_WSTENS
    HUNDRED = HUNDRED
    NUMBERS = NUMBERS
    SIGN = {"mais": "+", "menos": "-"}
    ZERO = {"zero"}
    DECIMAL_SEP = "vírgula"
    DECIMAL_SYM = ","

    # pt conjunction rules are complex
    # https://duvidas.dicio.com.br/como-escrever-numeros-por-extenso/
    AND_NUMS = {
        "um",
        "uma",
        "duas",
        "dois",
        "três",
        "tres",
        "quatro",
        "cinco",
        "seis",
        "sete",
        "oito",
        "nove",
        "dez",
        "onze",
        "doze",
        "treze",
        "catorze",
        "quatorze",
        "catorze",
        "quinze",
        "dezasseis",
        "dezesseis",
        "dezassete",
        "dezessete",
        "dezoito",
        "dezanove",
        "dezenove",
        "vinte",
        "trinta",
        "quarenta",
        "cinquenta",
        "sessenta",
        "setenta",
        "oitenta",
        "noventa",
        "cem",
        "duzentos",
        "trezentos",
        "quatrocentos",
        "quinhentos",
        "seiscentos",
        "setecentos",
        "oitocentos",
        "novecentos",
    }

    AND = "e"
    NEVER_IF_ALONE = {"um", "uma"}

    # Relaxed composed numbers (two-words only)
    # start => (next, target)
    RELAXED: Dict[str, Tuple[str, str]] = {}

    PT_ORDINALS = {
        "primeir": "um",
        "segund": "dois",
        "terceir": "três",
        "quart": "quatro",
        "quint": "cinco",
        "sext": "seis",
        "sétim": "sete",
        "oitav": "oito",
        "non": "nove",
        "décim": "dez",
        "vigésim": "vinte",
        "trigésim": "trinta",
        "quadragésim": "quarenta",
        "quinquagésim": "cinquenta",
        "sexagésim": "sessenta",
        "septagésim": "setenta",
        "octagésim": "oitenta",
        "nonagésim": "noventa",
        "centésim": "cem",
        "ducentésim": "cem",
        "trecentésim": "cem",
        "quadrigentésim": "cem",
        "quingentésim": "cem",
        "sexgentésim": "cem",
        "setingentésim": "cem",
        "octigentésim": "cem",
        "nonigentésim": "mil",
        "milionésim": "milhão",
    }

    def ord2card(self, word: str) -> Optional[str]:
        """Convert ordinal number to cardinal.

        Return None if word is not an ordinal or is better left in letters
        as is the case for first and second.
        """

        ord_ = self.PT_ORDINALS.get(word[:-1], None)
        return ord_

    def num_ord(self, digits: str, original_word: str) -> str:
        """Add suffix to number in digits to make an ordinal

        Portuguese language: 22° : vigésimo segundo: 20 + 2 °
        so if there is a couple of ordinals found, only add suffix to the last one
        """

        return f"{digits}º" if original_word.endswith("o") else f"{digits}ª"

    def normalize(self, word: str) -> str:
        return word


SEGMENT_BREAK = re.compile(r"\s*[\.,;\(\)…\[\]:!\?]+\s*")

SUB_REGEXES = [
    (re.compile(r"1\s"), "um "),
    (re.compile(r"2\s"), "dois"),
    (re.compile(r"\b1[\º\°]\b"), "primeiro"),
    (re.compile(r"\b2[\º\°]\b"), "segundo"),
    (re.compile(r"\b3[\º\°]\b"), "terceiro"),
    (re.compile(r"\b1\ª\b"), "primeira"),
    (re.compile(r"\b2\ª\b"), "segunda"),
    (re.compile(r"\b3\ª\b"), "terceira"),
]


class OrdinalsMerger:
    def merge_compound_ordinals_pt(self, text: str) -> str:
        """join compound ordinal cases created by a text2num 1st pass

        Example:
                20° 7° -> 27°

        Greedy pusher: push along the token stream,
                       create a new ordinal sequence if an ordinal is found
                       stop sequence when no more ordinals are found
                       sum ordinal sequence

        """

        segments = re.split(SEGMENT_BREAK, text)
        punct = re.findall(SEGMENT_BREAK, text)
        if len(punct) < len(segments):
            punct.append("")
        out_segments = []
        for segment, sep in zip(segments, punct):  # loop over segments
            tokens = [t for t in segment.split(" ") if len(t) > 0]

            pointer = 0
            tokens_ = []
            current_is_ordinal = False
            seq = []

            while pointer < len(tokens):
                token = tokens[pointer]
                if self.is_ordinal(token):  # found an ordinal, push into new seq
                    current_is_ordinal = True
                    seq.append(self.get_cardinal(token))
                    gender = self.get_gender(token)
                else:
                    if current_is_ordinal is False:  # add standard token
                        tokens_.append(token)
                    else:  # close seq
                        ordinal = sum(seq)
                        tokens_.append(str(ordinal) + gender)
                        tokens_.append(token)
                        seq = []
                        current_is_ordinal = False
                pointer += 1

            if current_is_ordinal is True:  # close seq for single token expressions
                ordinal = sum(seq)
                tokens_.append(str(ordinal) + gender)

            tokens_ = self.text2num_style(tokens_)
            segment = " ".join(tokens_) + sep
            out_segments.append(segment)

        text = "".join(out_segments)

        return text

    @staticmethod
    def is_ordinal(token: str) -> bool:
        out = False
        if len(token) > 1 and ("º" in token or "°" in token or "ª" in token):
            out = True

        if token in [
            "primeiro",
            "primeira",
            "segundo",
            "segunda",
            "terceiro",
            "terceira",
        ]:
            out = True
        return out

    @staticmethod
    def get_cardinal(token: str) -> int:
        out = 0
        try:
            out = int(token[:-1])
        except ValueError:
            if token[:-1] == "primeir":
                out = 1
            elif token[:-1] == "segund":
                out = 2
            elif token[:-1] == "terceir":
                out = 3
        return out

    @staticmethod
    def get_gender(token: str) -> str:
        gender = token[-1]
        if gender == "a":
            gender = "ª"
        if gender == "o":
            gender = "º"
        return gender

    @staticmethod
    def text2num_style(tokens: List[str]) -> List[str]:
        """convert a list of tokens to text2num_style, i.e. : 1 -> un/one/uno/um"""

        for regex in SUB_REGEXES:
            tokens = [re.sub(regex[0], regex[1], token) for token in tokens]

        return tokens<|MERGE_RESOLUTION|>--- conflicted
+++ resolved
@@ -61,11 +61,7 @@
 # Unit variants
 UNITS["uma"] = 1
 UNITS["duas"] = 2
-<<<<<<< HEAD
 UNITS["tres"] = 3
-=======
-UNITS["tres"] = 2
->>>>>>> e3fa659c
 
 # Single tens are terminals (see Rules)
 # exact find
